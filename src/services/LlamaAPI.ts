--- conflicted
+++ resolved
@@ -49,11 +49,9 @@
     return !this.isHostedEnvironment();
   }
 
-<<<<<<< HEAD
-  // STRICT CLI-only system prompt - NO generic suggestions allowed
-=======
+
   // Ultra-precise CLI command generator system prompt
->>>>>>> b5682905
+
   private static systemPrompt = `You are a CLI command generator. Your ONLY job is to provide executable CLI commands in EXACT ORDER for any technical issue.
 
 STRICT RULES:
@@ -70,8 +68,9 @@
 # Diagnostic commands first (in order)
 command1
 command2
-<<<<<<< HEAD
 # Fix/action commands second (in order)  
+
+
 command3
 command4
 \`\`\`
@@ -87,36 +86,12 @@
 
 COMMAND CATEGORIES (in execution order):
 - Network: ping → ip addr → systemctl status → netstat → traceroute
-- System: ps aux → top → systemctl status → journalctl → dmesg  
-- Services: systemctl status → systemctl restart → systemctl enable
-- Files: ls -la → find → chmod → chown → df -h
-- Performance: free -h → htop → iostat → vmstat → sar
-- Security: ss -tulpn → netstat -an → ps aux → lsof → iptables -L
-
-=======
-# Fix/action commands second (in order)
-command3
-command4
-\`\`\`
-
-FOR REAL-TIME DATA QUERIES, ADD JSON:
-\`\`\`json
-{
-  "data_type": "network_status|system_info|process_info|etc",
-  "expected_output": "description of what the commands will show",
-  "key_metrics": ["metric1", "metric2", "metric3"]
-}
-\`\`\`
-
-COMMAND CATEGORIES (in execution order):
-- Network: ping → ip addr → systemctl status → netstat → traceroute
 - System: ps aux → top → systemctl status → journalctl → dmesg
 - Services: systemctl status → systemctl restart → systemctl enable
 - Files: ls -la → find → chmod → chown → df -h
 - Performance: free -h → htop → iostat → vmstat → sar
 - Security: ss -tulpn → netstat -an → ps aux → lsof → iptables -L
 
->>>>>>> b5682905
 EXAMPLE - "Network not working":
 \`\`\`bash
 ping 8.8.8.8
@@ -125,7 +100,6 @@
 netstat -rn
 sudo systemctl restart NetworkManager
 sudo dhclient -r && sudo dhclient
-<<<<<<< HEAD
 \`\`\`
 
 \`\`\`json
@@ -137,19 +111,7 @@
 \`\`\`
 
 ZERO TOLERANCE for generic text. COMMANDS ONLY.`;
-=======
-\`\`\`
-
-\`\`\`json
-{
-  "data_type": "network_diagnostics",
-  "expected_output": "connectivity status, IP configuration, routing table",
-  "key_metrics": ["ping_response", "ip_address", "gateway_status", "dns_resolution"]
-}
-\`\`\`
-
-ZERO TOLERANCE for explanations or advice. COMMANDS ONLY.`;
->>>>>>> b5682905
+
 
   static async isAvailable(): Promise<{ available: boolean; error?: string }> {
     // Skip fetch entirely in hosted environments to avoid CORS errors
@@ -228,22 +190,9 @@
     }
 
     try {
-<<<<<<< HEAD
       // Merge system prompt and user query into a single prompt
       const mergedPrompt = `${this.systemPrompt}
 Now find the solution to the following input query: ${query}`;
-=======
-      // **Step 1: Send instruction prompt first**
-      const instructionPrompt =
-        "You are a CLI command generator. For any technical issue, respond with ONLY executable CLI commands in bash code blocks in LOGICAL ORDER: diagnostic commands first, then fix commands. NO explanations. NO advice. COMMANDS ONLY in proper execution sequence. Ready to generate ordered command sequences?";
-
-      console.log("Step 1: Sending instruction prompt...");
-      const instructionResponse = await this.chatWithLlama(instructionPrompt);
-      console.log("Instruction Response:", instructionResponse);
-
-      // **Step 2: Wait briefly and then send actual sentence**
-      await new Promise((resolve) => setTimeout(resolve, 1000)); // 1 second delay
->>>>>>> b5682905
 
       console.log("Sending merged prompt...");
       const finalResponse = await this.chatWithLlama(mergedPrompt, onStream);
@@ -854,7 +803,7 @@
     }
 
     // Estimate time based on complexity
-    let estimatedTime = "5-10 minutes";
+    let estimatedTime = "5-15 minutes";
     if (severity === "high" || commandCount > 8) {
       estimatedTime = "10-15 minutes";
     } else if (commandCount <= 3) {
